from django.utils.text import truncate_html_words
from djangofeeds import conf
from datetime import datetime
from djangofeeds.optimization import BeaconDetector
import time
from datetime import datetime, timedelta

_beacon_detector = BeaconDetector()


def entries_by_date(entries, limit=None):
    """Sort the feed entries by date

    :param entries: Entries given from :mod:`feedparser``.
    :param limit: Limit number of posts.

    """
    def date_entry_tuple(entry, counter):
        """Find the most current date entry tuple."""
        if "date_parsed" in entry:
            return (entry["date_parsed"].encode("utf-8"), entry)
        if "updated_parsed" in entry:
            return (entry["updated_parsed"].encode("utf-8"), entry)
        if "published_parsed" in entry:
<<<<<<< HEAD
            return (entry["published_parsed"], entry)
        return (now - timedelta(seconds = (counter * 30)), entry)

    sorted_entries = []
    counter = 0
    now = datetime.now()
    for entry in entries:
        sorted_entries.append(date_entry_tuple(entry, counter))
        counter += 1
=======
            return (entry["published_parsed"].encode("utf-8"), entry)
        return (time.localtime(), entry)
>>>>>>> 411ddba7

    sorted_entries.sort()
    sorted_entries.reverse()
    if limit:
        return [entry for (date, entry) in sorted_entries[:limit]]
    else:
        return [entry for (date, entry) in sorted_entries]


def find_post_content(feed_obj, entry):
    """Find the correct content field for a post."""
    try:
        content = entry["content"][0]["value"]
    except (IndexError, KeyError):
        content = entry.get("description") or entry.get("summary", "")

    try:
        #content = _beacon_detector.stripsafe(content)
        content = truncate_html_words(content, conf.DEFAULT_ENTRY_WORD_LIMIT)
    except UnicodeDecodeError:
        content = ""

    return content


def date_to_datetime(field_name):
    """Given a post field, convert its :mod:`feedparser` date tuple to
    :class:`datetime.datetime` objects.

    :param field_name: The post field to use.

    """

    def _parsed_date_to_datetime(feed_obj, entry):
        """generated below"""
        if field_name in entry:
            try:
                time_ = time.mktime(entry[field_name])
                date = datetime.fromtimestamp(time_)
            except TypeError:
                date = datetime.now()
            return date
        return datetime.now()
    _parsed_date_to_datetime.__doc__ = \
            """Convert %s to :class:`datetime.datetime` object""" % field_name
    return _parsed_date_to_datetime<|MERGE_RESOLUTION|>--- conflicted
+++ resolved
@@ -22,8 +22,7 @@
         if "updated_parsed" in entry:
             return (entry["updated_parsed"].encode("utf-8"), entry)
         if "published_parsed" in entry:
-<<<<<<< HEAD
-            return (entry["published_parsed"], entry)
+            return (entry["published_parsed"].encode("utf-8"), entry)
         return (now - timedelta(seconds = (counter * 30)), entry)
 
     sorted_entries = []
@@ -32,10 +31,6 @@
     for entry in entries:
         sorted_entries.append(date_entry_tuple(entry, counter))
         counter += 1
-=======
-            return (entry["published_parsed"].encode("utf-8"), entry)
-        return (time.localtime(), entry)
->>>>>>> 411ddba7
 
     sorted_entries.sort()
     sorted_entries.reverse()
