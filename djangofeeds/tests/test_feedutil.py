--- conflicted
+++ resolved
@@ -91,7 +91,6 @@
             'http://www.smp.no/?service=rss&t=0',
             'http://www.smp.no/nyheter/?service=rss',
             'http://www.smp.no/kultur/?service=rss']
-<<<<<<< HEAD
         )
 
     def test_search_links(self):
@@ -100,6 +99,4 @@
         self.assertListEqual(links,
                 ['http://www.mk.ru/rss/news/index.xml',
                  'http://www.mk.ru/rss/mk/index.xml']
-=======
->>>>>>> c596a3c4
         )