--- conflicted
+++ resolved
@@ -10,11 +10,6 @@
 from djangofeeds import logger as default_logger
 from djangofeeds import exceptions
 from djangofeeds.utils import truncate_field_data
-
-
-def get_guid(feed_obj, entry):
-    return entry.get("guid") or hash("|".join((
-                entry.title, entry.link, entry.author)))
 
 
 class FeedImporter(object):
@@ -71,11 +66,7 @@
         "date_updated": feedutil.date_to_datetime("updated_parsed"),
         "link": lambda feed_obj, entry: entry.get("link") or feed_obj.feed_url,
         "feed": lambda feed_obj, entry: feed_obj,
-<<<<<<< HEAD
-        "guid": get_guid,
-=======
-        "guid": feedutil.entry_guid,
->>>>>>> d7f42877
+        "guid": feedutil.get_entry_guid,
         "title": lambda feed_obj, entry: entry.get("title",
                                                     "(no title)").strip(),
         "author": lambda feed_obj, entry: entry.get("author", "").strip(),
